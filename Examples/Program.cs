﻿using System;
using System.Diagnostics;
using System.Linq;
using Examples.Models;
using MongoDB.Entities;

namespace Examples
{
    class Program
    {
        static void Main(string[] args)
        {
            //BASIC INITIALIZATION
            //
            ////.Net Core
            new DB("bookshop", "localhost", 27017);

            ////Asp.Net Core
            //services.AddMongoDBEntities("DatabaseName", "HostAddress", PortNumber);

            //ADVANCED INITIALIZATION
            //
            ////.Net Core
            //new DB(new MongoClientSettings()
            //{
            //    Server = new MongoServerAddress("localhost", 27017),
            //    Credential = MongoCredential.CreateCredential("Demo", "username", "password")
            //}, "Demo");

            ////Asp.Net Core
            //services.AddMongoDBEntities(
            //   new MongoClientSettings()
            //   {
            //       Server = new MongoServerAddress("HostAddress", PortNumber),
            //       Credential = MongoCredential.CreateCredential("DatabaseName", "UserName", "Password")
            //   },
            //    "DatabaseName");

            var stopWatch = new Stopwatch(); stopWatch.Start();

            //SAVING
            var book1 = new Book { Title = "The Power Of Now" }; book1.Save();
            var book2 = new Book { Title = "I Am That I Am" }; book2.Save();
            var author1 = new Author { Name = "Eckhart Tolle" }; author1.Save();
            var author2 = new Author { Name = "Nisargadatta Maharaj" }; author2.Save();
            var genre1 = new Genre { Name = "Self Help" }; genre1.Save();

            //EMBEDDING DOCUMENTS
            book1.Review = new Review { Stars = 5, Reviewer = "New York Times" }; //Review does not inherit from Entity.
            book1.RelatedAuthor = author2.ToDocument();
            book1.OtherAuthors = (new Author[] { author1, author2 }).ToDocuments();
            book1.Save();

            //RELATIONSHIPS
            //
            /////One-To-One (Embedded)
            book1.RelatedAuthor = author2;

            ////One-To-One (Referenced)
            book1.MainAuthor = author1.ToReference();
            book1.Save();

            ////One-To-Many (Embedded)
            book2.OtherAuthors = new Author[] { author1, author2 };
            book2.Save();

            ////One-To-Many (Referenced)
            book2.Authors.Add(author2); //References are automatically saved. No need to save the entity.      

            ////Many-To-Many (Referenced)
            genre1.AllBooks.Add(book1);
            genre1.AllBooks.Add(book2);

            //QUERIES
            //
            ////Main collections
            var author = (from a in DB.Collection<Author>()
                          where a.Name.Contains("Eckhart")
                          select a).FirstOrDefault();

            ////Reference collections
            var authors = (from a in book2.Authors.Collection()
                           select a).ToArray();

            ////Get entity of referenced relationship
            var mainAuthor = (from b in DB.Collection<Book>()
                              where b.Title == book1.Title
                              select b.MainAuthor)
                              .SingleOrDefault()
                              .ToEntity();

            ////Collection shortcut
            var result = from a in author.Collection()
                         select a;

			//DELETE
			//
			////Delete single entity
			book1.RelatedAuthor.Delete();
			book1.RelatedAuthor = null;
			book1.Save();

			//book1.Delete(); //References pointing to this entity are also deleted

			////Delete multiple entities
			book2.OtherAuthors.DeleteAll();
			book2.OtherAuthors = null;
			book2.Save();

			////Delete by lambda expression
			DB.Delete<Book>(b => b.ID == book2.ID);

<<<<<<< HEAD
			//THE END
			Console.WriteLine("Example complete...");
=======
            //THE END
            Console.WriteLine($"All operations completed in {stopWatch.Elapsed.TotalSeconds.ToString("0.00")} seconds.");
            Console.ReadLine();
>>>>>>> 1b8ca040
        }
    }
}<|MERGE_RESOLUTION|>--- conflicted
+++ resolved
@@ -93,31 +93,26 @@
             var result = from a in author.Collection()
                          select a;
 
-			//DELETE
-			//
-			////Delete single entity
-			book1.RelatedAuthor.Delete();
-			book1.RelatedAuthor = null;
-			book1.Save();
+            //DELETE
+            //
+            ////Delete single entity
+            book1.RelatedAuthor.Delete();
+            book1.RelatedAuthor = null;
+            book1.Save();
 
-			//book1.Delete(); //References pointing to this entity are also deleted
+            //book1.Delete(); //References pointing to this entity are also deleted
 
-			////Delete multiple entities
-			book2.OtherAuthors.DeleteAll();
-			book2.OtherAuthors = null;
-			book2.Save();
+            ////Delete multiple entities
+            book2.OtherAuthors.DeleteAll();
+            book2.OtherAuthors = null;
+            book2.Save();
 
-			////Delete by lambda expression
-			DB.Delete<Book>(b => b.ID == book2.ID);
+            ////Delete by lambda expression
+            DB.Delete<Book>(b => b.ID == book2.ID);
 
-<<<<<<< HEAD
-			//THE END
-			Console.WriteLine("Example complete...");
-=======
             //THE END
             Console.WriteLine($"All operations completed in {stopWatch.Elapsed.TotalSeconds.ToString("0.00")} seconds.");
             Console.ReadLine();
->>>>>>> 1b8ca040
         }
     }
 }