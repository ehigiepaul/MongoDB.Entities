--- conflicted
+++ resolved
@@ -3,10 +3,5 @@
     public interface IEntity
     {
         string ID { get; set; }
-<<<<<<< HEAD
-        DateTime? ModifiedOn { get; set; }
-        DateTime? CreatedOn { get; set; }
-=======
->>>>>>> 16e9794b
     }
 }