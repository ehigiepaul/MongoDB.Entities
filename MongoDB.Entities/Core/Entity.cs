﻿using MongoDB.Bson;
using MongoDB.Bson.Serialization.Attributes;

namespace MongoDB.Entities
{
    /// <summary>
    /// Inherit this class for all entities you want to store in their own collection.
    /// <para>TIP: If you want to store an entity in a particular database, use the [DatabaseAttribute]</para>
    /// </summary>
    [BsonIgnoreExtraElements]
    public abstract class Entity : IEntity
    {
        /// <summary>
        /// This property is auto managed. Don't ever change this manually.
        /// </summary>
        [BsonId]
        [BsonRepresentation(BsonType.ObjectId)]
        public string ID { get; set; }

<<<<<<< HEAD
        /// <summary>
        /// This property will be automatically set when an entity is updated.
        /// <para>TIP: This property is useful when sorting by update date.</para>
        /// </summary>
        public DateTime? ModifiedOn { get; set; }

        /// <summary>
        /// This property will be automatically set when an entity is created.
        /// <para>TIP: This property is useful when sorting by create date.</para>
        /// </summary>
        public DateTime? CreatedOn { get; set; }

=======
>>>>>>> 16e9794b
    }
}<|MERGE_RESOLUTION|>--- conflicted
+++ resolved
@@ -17,20 +17,5 @@
         [BsonRepresentation(BsonType.ObjectId)]
         public string ID { get; set; }
 
-<<<<<<< HEAD
-        /// <summary>
-        /// This property will be automatically set when an entity is updated.
-        /// <para>TIP: This property is useful when sorting by update date.</para>
-        /// </summary>
-        public DateTime? ModifiedOn { get; set; }
-
-        /// <summary>
-        /// This property will be automatically set when an entity is created.
-        /// <para>TIP: This property is useful when sorting by create date.</para>
-        /// </summary>
-        public DateTime? CreatedOn { get; set; }
-
-=======
->>>>>>> 16e9794b
     }
 }